<<<<<<< HEAD
=======

>>>>>>> f4c7d369
notice = Thông báo
ok = OK
error = Lỗi
error-copy = sao chép lỗi
error-copied = Đã sao chép<|MERGE_RESOLUTION|>--- conflicted
+++ resolved
@@ -1,7 +1,4 @@
-<<<<<<< HEAD
-=======
 
->>>>>>> f4c7d369
 notice = Thông báo
 ok = OK
 error = Lỗi
