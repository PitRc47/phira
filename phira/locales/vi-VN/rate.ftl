--- conflicted
+++ resolved
@@ -1,14 +1,6 @@
 rate = Đánh giá
 filter = Lọc theo đánh giá
 
-<<<<<<< HEAD
-cancel = Hủy bỏ
-confirm = Xác nhận
-
-lower-bound = Giới hạn dưới
-upper-bound = Giới hạn trên
-
-=======
 rate = Đánh giá
 filter = Lọc theo đánh giá
 
@@ -18,5 +10,4 @@
 lower-bound = Giới hạn dưới
 upper-bound = Giới hạn trên
 
->>>>>>> f4c7d369
 filter-by-tags = Lọc theo thẻ