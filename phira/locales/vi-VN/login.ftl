login = Đăng nhập
login-sub = Đăng nhập để tương tác với cộng đồng trực tuyến đang hoạt động
back-login = Quay lại Đăng nhập
register = Đăng ký

<<<<<<< HEAD
email = Địa chỉ Email
username = Tên người dùng
password = Mật khẩu

=======
login = Đăng nhập
login-sub = Đăng nhập để tương tác với cộng đồng trực tuyến đang hoạt động
back-login = Quay lại Đăng nhập
register = Đăng ký

email = Địa chỉ Email
username = Tên người dùng
password = Mật khẩu

>>>>>>> f4c7d369
name-length-req = Chiều dài tên người dùng nên nằm trong khoảng từ 4 đến 20
name-has-illegal-char = Tên người dùng chứa ký tự không hợp lệ
pwd-length-req = Chiều dài mật khẩu nên nằm trong khoảng từ 6 đến 26
illegal-email = Email không hợp lệ

action-success = { $action ->
  [login] Đăng nhập thành công
  [register] Đăng ký thành công
  *[other] _
}
action-failed = { $action ->
  [login] Đăng nhập thất bại
  [register] Đăng kí thất bại
  *[other] _
}

email-sent = Một email xác nhận đã được gửi, vui lòng xác nhận và đăng nhập<|MERGE_RESOLUTION|>--- conflicted
+++ resolved
@@ -3,12 +3,6 @@
 back-login = Quay lại Đăng nhập
 register = Đăng ký
 
-<<<<<<< HEAD
-email = Địa chỉ Email
-username = Tên người dùng
-password = Mật khẩu
-
-=======
 login = Đăng nhập
 login-sub = Đăng nhập để tương tác với cộng đồng trực tuyến đang hoạt động
 back-login = Quay lại Đăng nhập
@@ -18,7 +12,6 @@
 username = Tên người dùng
 password = Mật khẩu
 
->>>>>>> f4c7d369
 name-length-req = Chiều dài tên người dùng nên nằm trong khoảng từ 4 đến 20
 name-has-illegal-char = Tên người dùng chứa ký tự không hợp lệ
 pwd-length-req = Chiều dài mật khẩu nên nằm trong khoảng từ 6 đến 26
