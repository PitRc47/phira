
logout = 登出
logged-out = 您已登出

delete = 刪除帳戶
delete-failed = 刪除帳戶失敗
delete-req-sent = 帳戶刪除請求已提交

load-user-failed = 載入使用者資訊失敗
edit-avatar-success = 頭像已更新
edit-avatar-failed = 上傳頭像失敗

uploading-avatar = 頭像上傳中...

<<<<<<< HEAD
load-record-failed = 加載遊玩記錄失敗

last-login = 最近登錄：{ $time }
=======
load-record-failed = 載入遊玩紀錄失敗

last-login = 上次登入於：{ $time }
>>>>>>> aa527f2b
badge-admin = 管理員
badge-sponsor = 贊助者<|MERGE_RESOLUTION|>--- conflicted
+++ resolved
@@ -12,14 +12,9 @@
 
 uploading-avatar = 頭像上傳中...
 
-<<<<<<< HEAD
-load-record-failed = 加載遊玩記錄失敗
-
-last-login = 最近登錄：{ $time }
-=======
 load-record-failed = 載入遊玩紀錄失敗
 
 last-login = 上次登入於：{ $time }
->>>>>>> aa527f2b
+
 badge-admin = 管理員
 badge-sponsor = 贊助者